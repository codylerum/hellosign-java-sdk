--- conflicted
+++ resolved
@@ -6,11 +6,7 @@
 
 Download the HelloSign Java SDK JAR and include it in your project classpath:
 
-<<<<<<< HEAD
-* [hellosign-java-sdk-3.0.jar](https://github.com/HelloFax/hellosign-java-sdk/raw/master/dist/hellosign-java-sdk-3.0.jar)
-=======
-* [hellosign-java-sdk-1.0.2.1.jar](https://github.com/HelloFax/hellosign-java-sdk/raw/v3/dist/hellosign-java-sdk-1.0.2.1.jar)
->>>>>>> 7485e23e
+* [hellosign-java-sdk-3.0.jar](https://github.com/HelloFax/hellosign-java-sdk/raw/v3/dist/hellosign-java-sdk-3.0.jar)
 
 Alternatively, you can build the SDK yourself by forking this repository and use Maven to build it:
 
@@ -18,11 +14,7 @@
 
 Locate the JAR file in the `target` directory and place it on your project classpath. 
 
-<<<<<<< HEAD
-The SDK is built with Java 7 and depends on the SL4J 1.7.5 and JSON v20090211 libraries. If your project does not already include these, you can use the [JAR that includes these dependencies](https://github.com/HelloFax/hellosign-java-sdk/raw/master/dist/hellosign-java-sdk-3.0-jar-with-dependencies.jar).
-=======
-The SDK is built with Java 7 and depends on the SL4J 1.7.5 and JSON v20090211 libraries. If your project does not already include these, you can use the [JAR that includes these dependencies](https://github.com/HelloFax/hellosign-java-sdk/raw/v3/dist/hellosign-java-sdk-1.0-jar-with-dependencies.jar).
->>>>>>> 7485e23e
+The SDK is built with Java 7 and depends on the SL4J 1.7.5 and JSON v20090211 libraries. If your project does not already include these, you can use the [JAR that includes these dependencies](https://github.com/HelloFax/hellosign-java-sdk/raw/v3/dist/hellosign-java-sdk-3.0-jar-with-dependencies.jar).
 
 ## Usage
 
